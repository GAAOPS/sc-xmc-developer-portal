--- conflicted
+++ resolved
@@ -124,10 +124,9 @@
       typography: (theme) => ({
         DEFAULT: {
           css: {
-<<<<<<< HEAD
             ['ol > li:before']: {
               color: 'var(--theme-text)',
-=======
+            },
             color: theme('colors.theme-text'),
             a: {
               color: 'inherit',
@@ -149,7 +148,6 @@
             },
             blockquote: {
               color: 'inherit',
->>>>>>> ce417b71
             },
             code: {
               backgroundColor: 'transparent',
