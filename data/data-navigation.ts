export type NavigationChildData = {
  title: string;
  url?: string;
  children?: NavigationChildData[];
};

export type NavigationData = {
  title: string;
  url?: string;
  children?: NavigationChildData[];
};

export const SitecoreQuickLinks: NavigationData = {
  title: 'External Sitecore Links',
  children: [
    {
      title: 'Sitecore.com',
      url: 'https://www.sitecore.com',
    },
    {
      title: 'Sitecore Learning',
      url: 'https://learning.sitecore.com/',
    },
    {
      title: 'Sitecore Community',
      url: 'https://community.sitecore.net/',
    },
    {
      title: 'Sitecore MVP Program',
      url: 'https://mvp.sitecore.com/',
    },
    {
      title: 'Sitecore Downloads',
      url: 'https://dev.sitecore.net/',
    },
    {
      title: 'Sitecore Partner Network',
      url: 'https://partners.sitecore.com/',
    },
    {
      title: 'Symposium',
      url: 'https://symposium.sitecore.com/',
    },
    {
      title: 'Support Portal',
      url: 'https://support.sitecore.com',
    },
  ],
};

const NavigationData: NavigationData[] = [
  {
    title: 'Learn',
    url: '/learn',
  },
  {
    title: 'Docs',
    url: '/docs',
  },
  {
    title: 'Community',
    url: '/community',
  },
  {
    title: 'Discover',
    url: '/discover',
  },
  {
    title: 'Solution',
    children: [
      {
        title: 'Content Management and Delivery',
        url: '/content-management',
        children: [
          {
            title: 'Sitecore Content Hub',
            url: '/content-management/content-hub',
          },
          {
            title: 'Experience Edge for Content Hub',
            url: '/content-management/edge-content-hub',
          },
          {
            title: 'Sitecore Experience Manager',
            url: '/content-management/experience-manager',
          },
          {
            title: 'Experience Edge for XM',
            url: '/content-management/edge-xm',
          },
          {
            title: 'Sitecore Experience Accelerator (SXA)',
            url: '/content-management/sxa',
          },
          {
            title: 'Headless Services & JSS',
            url: '/content-management/headless',
          },
        ],
      },
      {
        title: 'Customer Data Management',
        url: '/customer-data-management',
        children: [
          {
            title: 'Sitecore CDP',
            url: '/customer-data-management/cdp',
          },
          {
            title: 'Sitecore Experience Platform',
            url: '/customer-data-management/experience-platform',
          },
        ],
      },
      {
        title: 'Personalization and Testing',
        url: '/personalization-testing',
        children: [
          {
            title: 'Sitecore CDP',
            url: '/personalization-testing/cdp',
          },
          {
            title: 'Sitecore Experience Platform',
            url: '/personalization-testing/experience-platform',
          },
        ],
      },
      {
        title: 'Marketing Automation',
        url: '/marketing-automation',
        children: [
          {
            title: 'Sitecore Send',
            url: '/marketing-automation/send',
          },
          {
            title: 'Sitecore Experience Platform',
            url: '/marketing-automation/experience-platform',
          },
        ],
      },
      {
        title: 'Commerce',
        url: '/commerce',
        children: [
          {
            title: 'OrderCloud',
            url: '/commerce/ordercloud',
          },
          {
            title: 'Sitecore Experience Commerce',
            url: '/commerce/experience-commerce',
          },
        ],
      },
      {
        title: 'Digital Asset Management',
        url: '/digital-asset-management/dam',
      },
      {
        title: 'DevOps',
        url: '/devops',
        children: [
          {
            title: 'Containers & Orchestration',
            url: '/devops/containers',
          },
          {
            title: 'Sitecore Install Framework',
            url: '/devops/sif',
          },
          {
            title: 'Sitecore ARM Templates',
            url: '/devops/arm-templates',
          },
          {
            title: 'Developer Collection',
            url: '/devops/developer-collection',
          },
        ],
      },
    ],
  },
  {
    title: 'Product',
    children: [
      {
        title: 'Sitecore Content Hub',
        children: [
          {
            title: 'Content Management',
            url: '/content-management/content-hub',
          },
          {
            title: 'Digital Asset Management',
            url: '/digital-asset-management/dam',
          },
          {
            title: 'Experience Edge for Content Hub',
            url: '/content-management/edge-content-hub',
          },
        ],
      },
      {
        title: 'Sitecore CDP',
        children: [
          {
            title: 'Customer Data Management',
            url: '/customer-data-management/cdp',
          },
          {
            title: 'Personalization and Testing',
            url: '/personalization-testing/cdp',
          },
        ],
      },
      {
        title: 'Sitecore Experience Manager',
        children: [
          {
            title: 'Content Management',
            url: '/content-management/experience-manager',
          },
          {
            title: 'Experience Edge for XM',
            url: '/content-management/edge-xm',
          },
          {
            title: 'Headless Services & JSS',
            url: '/content-management/headless',
          },
          {
            title: 'Sitecore Experience Accelerator (SXA)',
            url: '/content-management/sxa',
          },
          {
<<<<<<< HEAD
            title: 'Downloads 💾',
=======
            title: 'Developer Collection',
            url: '/devops/developer-collection',
          },
          {
            title: 'Downloads',
>>>>>>> 9b50eb62
            url: 'https://dev.sitecore.net/Downloads/Sitecore_Experience_Platform.aspx',
          },
        ],
      },
      {
        title: 'Sitecore Experience Platform',
        children: [
          {
            title: 'Marketing Automation',
            url: '/marketing-automation/experience-platform',
          },
          {
            title: 'Customer Data Management',
            url: '/customer-data-management/experience-platform',
          },
          {
            title: 'Personalization and Testing',
            url: '/personalization-testing/experience-platform',
          },
          {
            title: 'Downloads 💾',
            url: 'https://dev.sitecore.net/Downloads/Sitecore_Experience_Platform.aspx',
          },
        ],
      },
      {
        title: 'Sitecore Send',
        url: '/marketing-automation/send',
        children: [
          {
            title: 'Marketing Automation',
            url: '/marketing-automation/send',
          },
          {
            title: 'Register for a free Sitecore Send account 🔑',
            url: 'https://identity.moosend.com/register/',
          },
          {
            title: 'Login to the Sitecore Send Portal 🔒',
            url: 'https://identity.moosend.com/login/',
          }
        ],
      },
      {
        title: 'Sitecore OrderCloud',
        url: '/commerce/ordercloud',
        children: [
          {
            title: 'Order Management, Storefronts and Marketplaces, and Merchandizing',
            url: '/commerce/ordercloud',
          },
          {
            title: 'Register for a free OrderCloud account 🔑',
            url: 'https://portal.ordercloud.io/register',
          },
          {
            title: 'Login to the OrderCloud Portal 🔒',
            url: 'https://portal.ordercloud.io/login',
          },
        ],
      },
      {
        title: 'Sitecore Experience Commerce',
        url: '/commerce/experience-commerce',
        children: [
          {
            title: 'Order Management, Storefronts, and Merchandizing',
            url: '/commerce/experience-commerce',
          },
          {
            title: 'Downloads 💾',
            url: 'https://dev.sitecore.net/Downloads/Sitecore_Commerce.aspx',
          }
        ]
      },
    ],
  },
];

export default NavigationData;<|MERGE_RESOLUTION|>--- conflicted
+++ resolved
@@ -235,15 +235,11 @@
             url: '/content-management/sxa',
           },
           {
-<<<<<<< HEAD
-            title: 'Downloads 💾',
-=======
             title: 'Developer Collection',
             url: '/devops/developer-collection',
           },
           {
-            title: 'Downloads',
->>>>>>> 9b50eb62
+            title: 'Downloads 💾',
             url: 'https://dev.sitecore.net/Downloads/Sitecore_Experience_Platform.aspx',
           },
         ],
