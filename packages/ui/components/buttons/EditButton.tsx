--- conflicted
+++ resolved
@@ -5,21 +5,7 @@
 };
 
 const EditButton = ({ editUrl, classes }: EditButtonProps): JSX.Element => {
-<<<<<<< HEAD
-  return (
-    <button className={`not-prose btn-iconlink  ${classes ? classes : ''}`}>
-      <svg xmlns="http://www.w3.org/2000/svg" className="h-4 w-4" viewBox="0 0 20 20">
-        <path d="M17.414 2.586a2 2 0 00-2.828 0L7 10.172V13h2.828l7.586-7.586a2 2 0 000-2.828z" />
-        <path fillRule="evenodd" d="M2 6a2 2 0 012-2h4a1 1 0 010 2H4v10h10v-4a1 1 0 112 0v4a2 2 0 01-2 2H4a2 2 0 01-2-2V6z" clipRule="evenodd" />
-      </svg>
-      <a className="pl-1" href={editUrl}>
-        Suggest an edit
-      </a>
-    </button>
-  );
-=======
   return <SmallLinkButton text={'Suggest an edit'} href={editUrl} icon={'edit'} className={classes} />;
->>>>>>> 3841189c
 };
 
 export default EditButton;