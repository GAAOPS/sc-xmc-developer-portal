import { HStack, Icon, IconButton, Popover, PopoverArrow, PopoverBody, PopoverContent, PopoverTrigger, Tooltip, useClipboard, useToast } from '@chakra-ui/react';
import { mdiCheck, mdiChevronUp, mdiContentCopy } from '@mdi/js';
import { EmailIcon, EmailShareButton, LinkedinIcon, LinkedinShareButton, RedditIcon, RedditShareButton, TelegramIcon, TelegramShareButton, TwitterIcon, TwitterShareButton, WhatsappIcon, WhatsappShareButton } from 'next-share';

type SocialShareProps = {
  url: string;
  title: string;
};

const SocialShare = ({ title, url }: SocialShareProps): JSX.Element => {
  const { onCopy, hasCopied } = useClipboard(url);

  const toast = useToast();

  return (
    <HStack gap={1}>
      <Popover placement="top" closeOnBlur closeOnEsc>
        <PopoverTrigger>
          <IconButton
            variant="ghost"
            aria-label="More sharing methods"
<<<<<<< HEAD
            icon={
              <Icon boxSize={5}>
                <path d={mdiChevronUp} />
              </Icon>
            }
=======
            icon={<Icon boxSize={4}>
                    <path d={mdiChevronUp} />
                  </Icon>}
>>>>>>> 42c9ea24
            boxSize={8}
            minWidth={4}
            mx={1}
          />
        </PopoverTrigger>

        <PopoverContent style={{ maxWidth: 'unset', width: 'unset' }} shadow={'lg'}>
          <PopoverArrow />
          <PopoverBody p={4}>
            <HStack gap={4}>
              <WhatsappShareButton url={url} title={title}>
                <Tooltip label="Share link by Whatsapp" aria-label="Share link by Whatsapp">
                  <IconButton variant="ghost" aria-label="Share by Whatsapp" icon={<WhatsappIcon size={32} round />} />
                </Tooltip>
              </WhatsappShareButton>
              <TelegramShareButton url={url} title={title}>
                <Tooltip label="Share link by Telegram" aria-label="Share link by Telegram">
                  <IconButton variant="ghost" aria-label="Share by Telegram" icon={<TelegramIcon size={32} round />} />
                </Tooltip>
              </TelegramShareButton>
              <RedditShareButton url={url} title={title}>
                <Tooltip label="Share link by Reddit" aria-label="Share link by Reddit">
                  <IconButton variant="ghost" aria-label="Share by Reddit" icon={<RedditIcon size={32} round />} />
                </Tooltip>
              </RedditShareButton>
            </HStack>
          </PopoverBody>
        </PopoverContent>
      </Popover>

      <EmailShareButton url={url} title={title}>
        <Tooltip label="Share link by email" aria-label="Share link by email">
          <IconButton variant={'ghost'} aria-label="Share by email" icon={<EmailIcon size={32} round />} />
        </Tooltip>
      </EmailShareButton>

      <LinkedinShareButton url={url} title={title}>
        <Tooltip label="Share link on LinkedIn" aria-label="Share link on LinkedIn">
          <IconButton variant={'ghost'} aria-label="Share by email" icon={<LinkedinIcon size={32} round />} />
        </Tooltip>
      </LinkedinShareButton>

      <TwitterShareButton url={url} title={title}>
        <Tooltip label="Share link on Twitter" aria-label="Share link on Twitter">
          <IconButton variant={'ghost'} aria-label="Share on Twitter" icon={<TwitterIcon size={32} round />} />
        </Tooltip>
      </TwitterShareButton>

      <Tooltip label="Copy link to clipboard" aria-label="Copy link to clipboard">
        <IconButton
          onClick={() => {
            onCopy(), toast({ title: 'Link copied to clipboard', status: 'info', duration: 2000 });
          }}
          aria-label={'Copy'}
          icon={
            hasCopied ? (
              <Icon boxSize={4}>
                <path d={mdiCheck} />
              </Icon>
            ) : (
              <Icon boxSize={4}>
                <path d={mdiContentCopy} />
              </Icon>
            )
          }
          size={'sm'}
          mx={1}
        >
          {hasCopied ? 'Copied!' : 'Copy'}
        </IconButton>
      </Tooltip>
    </HStack>
  );
};

export default SocialShare;<|MERGE_RESOLUTION|>--- conflicted
+++ resolved
@@ -9,7 +9,6 @@
 
 const SocialShare = ({ title, url }: SocialShareProps): JSX.Element => {
   const { onCopy, hasCopied } = useClipboard(url);
-
   const toast = useToast();
 
   return (
@@ -19,17 +18,11 @@
           <IconButton
             variant="ghost"
             aria-label="More sharing methods"
-<<<<<<< HEAD
             icon={
               <Icon boxSize={5}>
                 <path d={mdiChevronUp} />
               </Icon>
             }
-=======
-            icon={<Icon boxSize={4}>
-                    <path d={mdiChevronUp} />
-                  </Icon>}
->>>>>>> 42c9ea24
             boxSize={8}
             minWidth={4}
             mx={1}
