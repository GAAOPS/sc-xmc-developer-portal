--- conflicted
+++ resolved
@@ -16,14 +16,8 @@
     <Link href={href} target={target} title={title} rel="noreferrer noopener" className={`btn-text-link group ${className}`}>
       {text}
       {target === '_blank' && <span className="sr-only">Opens in a new tab</span>}
-<<<<<<< HEAD
-      {title && <span className="sr-only">{title}</span>}
-      <span className="ml-1 inline-block h-5 w-5 transform-gpu transition-transform duration-300 group-hover:translate-x-1 group-focus:translate-x-1">
-        <SvgIcon icon="arrow-right" className="text-violet dark:text-red top-0.5" />
-=======
       <span className="ml-1 inline-block h-5 w-5 transform-gpu transition-transform duration-300 group-hover:translate-x-1 group-focus:translate-x-1">
         <SvgIcon icon="arrow-right" className="text-primary-500 top-0.5 dark:text-red-400" />
->>>>>>> 048e7e1f
       </span>
     </Link>
   );
