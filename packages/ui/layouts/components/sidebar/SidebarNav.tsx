--- conflicted
+++ resolved
@@ -64,11 +64,7 @@
 
           return (
             <li className="side-bar-nav-item border-l-theme-bg-alt relative pb-4 pl-4" key={i}>
-<<<<<<< HEAD
-              <Link href={link.href} className={`text-primary-500 dark:text-teal-500 inline-block text-sm hover:underline focus:underline ${link.active ? activeClasses : ''}`}>
-=======
               <Link href={link.href} className={`text-primary-500 inline-block text-sm hover:underline focus:underline dark:text-teal-500 ${link.active ? activeClasses : ''}`}>
->>>>>>> 3841189c
                 {link.text}
               </Link>
             </li>
