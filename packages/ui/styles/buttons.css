@layer components {
  .btn-primary {
    @apply bg-primary-500 hover:bg-primary-700 focus:bg-primary-700 inline-block rounded-full px-12 py-4 text-sm font-semibold text-white;
  }
  .btn-secondary {
    /*@apply flex items-center px-2 py-1 mt-4 mr-0 text-xs text-gray-500 rounded-full hover:bg-primary-500 hover:text-white dark:text-teal-500 dark:hover:bg-teal-500 dark:hover:text-white;*/
    @apply btn-primary-500 hover:border-theme-border text-theme-text-alt hover:bg-theme-bg bg-theme-bg mr-3 flex items-center border border-white px-4 py-2 text-xs font-medium transition-all hover:border hover:text-gray-300 focus:z-10 focus:outline-none focus:ring-2 dark:hover:text-gray-500 dark:focus:ring-gray-500;
  }
  .btn-secondary-invert {
<<<<<<< HEAD
    @apply bg-blackAlpha-800 hover:bg-blackAlpha-400 mt-4 mr-0 flex transform-gpu items-center rounded-lg px-2 py-2 text-xs text-white transition-colors dark:hover:bg-teal-500 dark:hover:text-white;
  }

  .btn-textlink {
    @apply hover:bg-primary-500 mt-4 mr-0 flex items-center rounded-full px-2 py-1 text-xs text-gray-600 hover:text-white dark:text-teal-500 dark:hover:bg-teal-500;
=======
    @apply bg-blackAlpha-800 hover:bg-blackAlpha-400 mr-0 mt-4 flex transform-gpu items-center rounded-lg px-2 py-2 text-xs text-white transition-colors dark:hover:bg-teal-500 dark:hover:text-white;
  }

  .btn-textlink {
    @apply hover:bg-primary-500 mr-0 mt-4 flex items-center rounded-full px-2 py-1 text-xs text-gray-600 hover:text-white dark:text-teal-500 dark:hover:bg-teal-500;
>>>>>>> 3841189c
  }
  .play-button-outside {
    @apply ml-1 inline-block h-5 w-5 transform-gpu transition-transform duration-300 group-hover:translate-x-1 group-focus:translate-x-1;
  }
  .play-button-arrow {
    @apply relative top-1 text-white dark:text-white;
  }
  .btn-paging-previous {
    @apply text-primary-500 dark:border-theme-bg hover:bg-primary-500 rounded-l-md border-r border-white px-3 py-2 hover:text-white dark:text-teal-500;
  }
  .btn-paging-next {
    @apply text-primary-500 dark:border-theme-bg hover:bg-primary-700 rounded-r-md border-l border-white px-3 py-2 hover:text-white dark:text-teal-500;
  }
  .btn-text-link {
    @apply inline-flex items-center text-sm font-bold no-underline hover:underline focus:underline;
  }
  .btn-iconlink {
<<<<<<< HEAD
    @apply hover:bg-theme-bg text-2xs m-1 inline-flex items-center rounded-2xl border border-white fill-gray-500 px-4 py-2 font-medium text-gray-500 no-underline transition-all duration-500 hover:border hover:border-gray-300 hover:text-gray-500 focus:z-10 focus:outline-none focus:ring-2 dark:focus:ring-gray-500;
=======
    @apply hover:bg-theme-bg text-2xs m-1 inline-flex items-center rounded-2xl border border-white fill-gray-500 px-4 py-2 font-medium text-gray-500 no-underline transition-all duration-500 hover:border hover:border-gray-300 focus:z-10 focus:outline-none dark:border-0 dark:text-gray-100 dark:hover:bg-gray-700 dark:hover:text-gray-100;
>>>>>>> 3841189c
  }
  .btn-nav-back {
    @apply bg-primary-500 hover:bg-primary-700 relative h-14 w-full transform-gpu pl-10 pr-4 text-left font-semibold text-white transition-colors lg:hidden;
  }
  .btn-nav-back-icon-outer {
<<<<<<< HEAD
    @apply h-em w-em pointer-events-none absolute top-5 left-4 block;
=======
    @apply h-em w-em pointer-events-none absolute left-4 top-5 block;
>>>>>>> 3841189c
  }
  .btn-nav-back-icon {
    @apply h-inherit w-inherit top-5 transform-gpu transition-transform group-hover:-translate-x-1;
  }
}<|MERGE_RESOLUTION|>--- conflicted
+++ resolved
@@ -7,19 +7,11 @@
     @apply btn-primary-500 hover:border-theme-border text-theme-text-alt hover:bg-theme-bg bg-theme-bg mr-3 flex items-center border border-white px-4 py-2 text-xs font-medium transition-all hover:border hover:text-gray-300 focus:z-10 focus:outline-none focus:ring-2 dark:hover:text-gray-500 dark:focus:ring-gray-500;
   }
   .btn-secondary-invert {
-<<<<<<< HEAD
-    @apply bg-blackAlpha-800 hover:bg-blackAlpha-400 mt-4 mr-0 flex transform-gpu items-center rounded-lg px-2 py-2 text-xs text-white transition-colors dark:hover:bg-teal-500 dark:hover:text-white;
-  }
-
-  .btn-textlink {
-    @apply hover:bg-primary-500 mt-4 mr-0 flex items-center rounded-full px-2 py-1 text-xs text-gray-600 hover:text-white dark:text-teal-500 dark:hover:bg-teal-500;
-=======
     @apply bg-blackAlpha-800 hover:bg-blackAlpha-400 mr-0 mt-4 flex transform-gpu items-center rounded-lg px-2 py-2 text-xs text-white transition-colors dark:hover:bg-teal-500 dark:hover:text-white;
   }
 
   .btn-textlink {
     @apply hover:bg-primary-500 mr-0 mt-4 flex items-center rounded-full px-2 py-1 text-xs text-gray-600 hover:text-white dark:text-teal-500 dark:hover:bg-teal-500;
->>>>>>> 3841189c
   }
   .play-button-outside {
     @apply ml-1 inline-block h-5 w-5 transform-gpu transition-transform duration-300 group-hover:translate-x-1 group-focus:translate-x-1;
@@ -37,21 +29,13 @@
     @apply inline-flex items-center text-sm font-bold no-underline hover:underline focus:underline;
   }
   .btn-iconlink {
-<<<<<<< HEAD
-    @apply hover:bg-theme-bg text-2xs m-1 inline-flex items-center rounded-2xl border border-white fill-gray-500 px-4 py-2 font-medium text-gray-500 no-underline transition-all duration-500 hover:border hover:border-gray-300 hover:text-gray-500 focus:z-10 focus:outline-none focus:ring-2 dark:focus:ring-gray-500;
-=======
     @apply hover:bg-theme-bg text-2xs m-1 inline-flex items-center rounded-2xl border border-white fill-gray-500 px-4 py-2 font-medium text-gray-500 no-underline transition-all duration-500 hover:border hover:border-gray-300 focus:z-10 focus:outline-none dark:border-0 dark:text-gray-100 dark:hover:bg-gray-700 dark:hover:text-gray-100;
->>>>>>> 3841189c
   }
   .btn-nav-back {
     @apply bg-primary-500 hover:bg-primary-700 relative h-14 w-full transform-gpu pl-10 pr-4 text-left font-semibold text-white transition-colors lg:hidden;
   }
   .btn-nav-back-icon-outer {
-<<<<<<< HEAD
-    @apply h-em w-em pointer-events-none absolute top-5 left-4 block;
-=======
     @apply h-em w-em pointer-events-none absolute left-4 top-5 block;
->>>>>>> 3841189c
   }
   .btn-nav-back-icon {
     @apply h-inherit w-inherit top-5 transform-gpu transition-transform group-hover:-translate-x-1;
