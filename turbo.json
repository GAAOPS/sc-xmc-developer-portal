{
  "$schema": "https://turbo.build/schema.json",
  "globalDependencies": ["**/.env.*local"],
  "pipeline": {
    "build": {
      "dependsOn": ["^build"],
      "outputs": ["dist/**", ".next/**"]
    },
    "lint": {},
    "dev": {
      "cache": false
    },
    "clean": {
      "cache": false
    },
    "devportal#build": {
      "dependsOn": ["^build"],
      "env": [
        "NEXT_PUBLIC_YOUTUBE_API_KEY",
        "NEXT_PUBLIC_TWITTER_BEARER_TOKEN",
        "NEXT_PUBLIC_COOKIE_CONSENT_URL",
        "NEXT_PUBLIC_GTM_ID",
        "NEXT_PUBLIC_GTM_AUTH",
        "NEXT_PUBLIC_GTM_ENVIRONMENT",
        "NEXT_PUBLIC_PUBLIC_URL",
        "ANALYZE",
        "NEXT_PUBLIC_SEARCH_APP_ENV",
        "NEXT_PUBLIC_SEARCH_APP_CUSTOMER_KEY",
        "NEXT_PUBLIC_SEARCH_APP_API_KEY",
        "NEXT_PUBLIC_SEARCH_ENABLE_PREVIEW_SEARCH",
        "NEXT_PUBLIC_SEARCH_SOURCES",
        "NEXT_PUBLIC_SEARCH_DOMAIN_ID_PREFIX",
        "SITECORE_CHONE_ENDPOINT_PREVIEW",
        "SITECORE_CHONE_ENDPOINT_DELIVERY",
        "SITECORE_CHONE_AUTH_TOKEN_PREVIEW",
        "SITECORE_CHONE_AUTH_TOKEN_DELIVERY",
<<<<<<< HEAD
        "NEXT_PUBLIC_SITECORE_CDP_CLIENT_KEY",
        "NEXT_PUBLIC_SITECORE_CDP_TARGETURL",
        "NEXT_PUBLIC_SITECORE_CDP_COOKIE_DOMAIN",
        "NEXT_PUBLIC_SITECORE_CDP_POS",
        "PREVIEW_HOSTNAME",
        "PREVIEW_SECRET"
=======
        "NEXT_PUBLIC_SITECORE_CHONE_ORGANIZATION",
        "NEXT_PUBLIC_SITECORE_CHONE_TENANT",
        "NEXT_PUBLIC_PREVIEW_HOSTNAME",
        "PREVIEW_SECRET",
        "NODE_ENV"
>>>>>>> d48f6458
      ],
      "outputs": [".next/**"]
    }
  }
}<|MERGE_RESOLUTION|>--- conflicted
+++ resolved
@@ -34,20 +34,15 @@
         "SITECORE_CHONE_ENDPOINT_DELIVERY",
         "SITECORE_CHONE_AUTH_TOKEN_PREVIEW",
         "SITECORE_CHONE_AUTH_TOKEN_DELIVERY",
-<<<<<<< HEAD
         "NEXT_PUBLIC_SITECORE_CDP_CLIENT_KEY",
         "NEXT_PUBLIC_SITECORE_CDP_TARGETURL",
         "NEXT_PUBLIC_SITECORE_CDP_COOKIE_DOMAIN",
         "NEXT_PUBLIC_SITECORE_CDP_POS",
-        "PREVIEW_HOSTNAME",
-        "PREVIEW_SECRET"
-=======
         "NEXT_PUBLIC_SITECORE_CHONE_ORGANIZATION",
         "NEXT_PUBLIC_SITECORE_CHONE_TENANT",
         "NEXT_PUBLIC_PREVIEW_HOSTNAME",
         "PREVIEW_SECRET",
         "NODE_ENV"
->>>>>>> d48f6458
       ],
       "outputs": [".next/**"]
     }
