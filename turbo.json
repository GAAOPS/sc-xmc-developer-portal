{
  "$schema": "https://turbo.build/schema.json",
  "globalDependencies": ["**/.env.*local"],
  "pipeline": {
    "build": {
      "dependsOn": ["^build"],
      "outputs": ["dist/**", ".next/**"]
    },
    "lint": {},
    "dev": {
      "cache": false
    },
    "clean": {
      "cache": false
    },
    "devportal#build": {
      "dependsOn": ["^build"],
      "env": [
        "NEXT_PUBLIC_YOUTUBE_API_KEY",
        "NEXT_PUBLIC_TWITTER_BEARER_TOKEN",
        "NEXT_PUBLIC_COOKIE_CONSENT_URL",
        "NEXT_PUBLIC_GTM_ID",
        "NEXT_PUBLIC_GTM_AUTH",
        "NEXT_PUBLIC_GTM_ENVIRONMENT",
        "NEXT_PUBLIC_COVEO_ACCESS_TOKEN",
        "NEXT_PUBLIC_COVEO_ORGANIZATION_ID",
        "NEXT_PUBLIC_COVEO_PIPELINE",
        "NEXT_PUBLIC_COVEO_SEARCH_HUB",
        "NEXT_PUBLIC_PUBLIC_URL",
        "ANALYZE",
        "SITECORE_ENDPOINT_URL",
        "SITECORE_DEV_AUTH_TOKEN",
<<<<<<< HEAD
        "NEXT_PUBLIC_DISCOVER_APP_ENV",
        "NEXT_PUBLIC_DISCOVER_APP_CUSTOMER_KEY",
        "NEXT_PUBLIC_DISCOVER_APP_API_KEY",
        "NEXT_PUBLIC_DISCOVER_ENABLE_PREVIEW_SEARCH"
=======
        "SITECORE_CHONE_AUTH_TOKEN",
        "SITECORE_CHONE_ENDPOINT_PREVIEW",
        "SITECORE_CHONE_ENDPOINT_DELIVERY",
        "SITECORE_CHONE_AUTH_TOKEN_PREVIEW",
        "SITECORE_CHONE_AUTH_TOKEN_DELIVERY"
>>>>>>> 3841189c
      ],
      "outputs": [".next/**"]
    }
  }
}<|MERGE_RESOLUTION|>--- conflicted
+++ resolved
@@ -30,18 +30,15 @@
         "ANALYZE",
         "SITECORE_ENDPOINT_URL",
         "SITECORE_DEV_AUTH_TOKEN",
-<<<<<<< HEAD
         "NEXT_PUBLIC_DISCOVER_APP_ENV",
         "NEXT_PUBLIC_DISCOVER_APP_CUSTOMER_KEY",
         "NEXT_PUBLIC_DISCOVER_APP_API_KEY",
-        "NEXT_PUBLIC_DISCOVER_ENABLE_PREVIEW_SEARCH"
-=======
+        "NEXT_PUBLIC_DISCOVER_ENABLE_PREVIEW_SEARCH",
         "SITECORE_CHONE_AUTH_TOKEN",
         "SITECORE_CHONE_ENDPOINT_PREVIEW",
         "SITECORE_CHONE_ENDPOINT_DELIVERY",
         "SITECORE_CHONE_AUTH_TOKEN_PREVIEW",
         "SITECORE_CHONE_AUTH_TOKEN_DELIVERY"
->>>>>>> 3841189c
       ],
       "outputs": [".next/**"]
     }
