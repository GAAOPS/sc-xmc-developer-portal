---
product: ['xm', 'xp', 'jss', 'send', 'ordercloud']
title: 'Try Sitecore products'
description: 'Learn more about the trials Sitecore offers'
youtube: 'UUJrNXcAEmZrqbf2suxbfIkg'
youtubeTitle: 'Latest "Discover Sitecore" videos'
twitter: ['#LearnSitecore']
hasInPageNav: false
---

### Sitecore front-end developer trial

Are you a front-end developer looking to level-up your career? The trial will teach you the basics of JSS, step by step. Additionally, you will get a taste of Sitecore's personalization capabilities, one of its most powerful features — it's what distinguishes it from other CMSs.

[Sign up here](https://www.sitecore.com/knowledge-center/getting-started/developer-trial)

### Moosend

<<<<<<< HEAD
Moosend provides all the necessary tools to get you started down your email marketing path. If you're well underway on your email marketing journey and you just traversed through other ESPs to our platform, you'll be happy to know that we give you state-of-the art features that will expand your toolbox and make your life easier.

You can start by [creating your Moosend account](https://help.moosend.com/hc/en-us/articles/208062955-How-can-I-create-a-Moosend-account-).
=======
<Row columns={2}>
  <Article 
    title="Moosend" 
    description="Moosend provides all the necessary tools to get you started down your email marketing path. If you're well underway on your email marketing journey and you just traversed through other ESPs to our platform, you'll be happy to know that we give you state-of-the art features that will expand your toolbox and make your life easier." 
    link="https://identity.moosend.com/register/" 
    linktext="Create your account!" />
>>>>>>> d48f6458

### Sitecore OrderCloud

OrderCloud is a cloud-hosted B2B eCommerce platform exposed entirely via a RESTful API. It enables rapid development of custom, secure, and scalable B2B eCommerce solutions. Spin up a fully functional B2B app in minutes and customize it to the limits of your imagination.

[Get Started Today!](https://ordercloud.io/learn/getting-started/welcome-to-ordercloud)
<|MERGE_RESOLUTION|>--- conflicted
+++ resolved
@@ -1,36 +1,33 @@
----
-product: ['xm', 'xp', 'jss', 'send', 'ordercloud']
-title: 'Try Sitecore products'
-description: 'Learn more about the trials Sitecore offers'
-youtube: 'UUJrNXcAEmZrqbf2suxbfIkg'
-youtubeTitle: 'Latest "Discover Sitecore" videos'
-twitter: ['#LearnSitecore']
-hasInPageNav: false
----
-
-### Sitecore front-end developer trial
-
-Are you a front-end developer looking to level-up your career? The trial will teach you the basics of JSS, step by step. Additionally, you will get a taste of Sitecore's personalization capabilities, one of its most powerful features — it's what distinguishes it from other CMSs.
-
-[Sign up here](https://www.sitecore.com/knowledge-center/getting-started/developer-trial)
-
-### Moosend
-
-<<<<<<< HEAD
-Moosend provides all the necessary tools to get you started down your email marketing path. If you're well underway on your email marketing journey and you just traversed through other ESPs to our platform, you'll be happy to know that we give you state-of-the art features that will expand your toolbox and make your life easier.
-
-You can start by [creating your Moosend account](https://help.moosend.com/hc/en-us/articles/208062955-How-can-I-create-a-Moosend-account-).
-=======
-<Row columns={2}>
-  <Article 
-    title="Moosend" 
-    description="Moosend provides all the necessary tools to get you started down your email marketing path. If you're well underway on your email marketing journey and you just traversed through other ESPs to our platform, you'll be happy to know that we give you state-of-the art features that will expand your toolbox and make your life easier." 
-    link="https://identity.moosend.com/register/" 
-    linktext="Create your account!" />
->>>>>>> d48f6458
-
-### Sitecore OrderCloud
-
-OrderCloud is a cloud-hosted B2B eCommerce platform exposed entirely via a RESTful API. It enables rapid development of custom, secure, and scalable B2B eCommerce solutions. Spin up a fully functional B2B app in minutes and customize it to the limits of your imagination.
-
-[Get Started Today!](https://ordercloud.io/learn/getting-started/welcome-to-ordercloud)
+---
+product: ['xm', 'xp', 'jss', 'send', 'ordercloud']
+title: 'Try Sitecore products'
+description: 'Learn more about the trials Sitecore offers'
+youtube: 'UUJrNXcAEmZrqbf2suxbfIkg'
+youtubeTitle: 'Latest "Discover Sitecore" videos'
+twitter: ['#LearnSitecore']
+hasInPageNav: false
+---
+
+<VideoPromo youTubeId="bCZcgFnhjAA" title="Solutions that integrate with your tech stack" description="Sitecore's SaaS-enabled, composable digital experience platform (DXP) allows you to choose which products you want to implement from search to purchase to post-sale marketing with solutions for Content, Experience, and Commerce." className="clear-both" />
+
+Digital experience is a team sport. Modernize your content management architecture and build up your composable stack with Sitecore solutions that:
+
+- Give the marketing team the freedom to work independently
+- Allow your technology team the focus to tackle key priorities
+
+Fully API-driven, our architecture enables your team to build for any channel with the frameworks you already use, or use connectors to speed up system integration to your existing tech stack.
+
+<Row columns={2}>
+  <Article 
+    title="Moosend" 
+    description="Moosend provides all the necessary tools to get you started down your email marketing path. If you're well underway on your email marketing journey and you just traversed through other ESPs to our platform, you'll be happy to know that we give you state-of-the art features that will expand your toolbox and make your life easier." 
+    link="https://identity.moosend.com/register/" 
+    linktext="Create your account!" />
+
+  <Article 
+    title="Sitecore OrderCloud" 
+    description="OrderCloud is a cloud-hosted B2B eCommerce platform exposed entirely via a RESTful API. It enables rapid development of custom, secure, and scalable B2B eCommerce solutions. Spin up a fully functional B2B app in minutes and customize it to the limits of your imagination." 
+    link="https://ordercloud.io/learn/getting-started/welcome-to-ordercloud" 
+    linktext="Get started today!" />
+
+</Row>