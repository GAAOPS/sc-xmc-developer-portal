import { Heading, SimpleGrid, Text } from '@chakra-ui/react';
import communityListData from '@data/data-community-list';
import platformData from '@data/data-platform';
import { productSolutions } from '@data/data-product-solutions';
import updatesListData from '@data/data-updates';
import getHelpCta from '@data/promos/get-help';
import { PageInfo } from '@lib/interfaces/page-info';
import { getPageInfo } from '@lib/page-info';
import ChangelogEntries from '@src/components/changelog/ChangelogEntries';
import Layout from '@src/layouts/Layout';
import { NextPage } from 'next';
import Hero from 'ui/components/common/Hero';
import { CenteredContent, VerticalGroup } from 'ui/components/helpers';
import Hexagons from 'ui/components/hexagons/Hexagons';
import { StackExchangeFeed, YouTubeFeed } from 'ui/components/integrations';
import { SitecoreCommunityBlog, SitecoreCommunityEvents, SitecoreCommunityNews, SitecoreCommunityQuestions } from 'ui/components/integrations/sitecoreCommunity';
import { CategoryTileList, GenericList } from 'ui/components/lists';
import { CTACard } from 'ui/components/promos';
import { TrackPageView } from '../components/engagetracker/TrackPageView';

export async function getStaticProps() {
  const pageInfo = await getPageInfo('home');

  return {
    props: {
      pageInfo,
    },
    revalidate: 600, // 10 minutes
  };
}

type HomePageProps = {
  pageInfo: PageInfo;
  preview: boolean;
};

const HomePage: NextPage<HomePageProps> = ({ pageInfo }) => {
  return (
    <TrackPageView pageInfo={pageInfo}>
      <Layout title={pageInfo.title} description={pageInfo.description} openGraphImage={pageInfo.openGraphImage}>
        <Hero title={pageInfo.title} description={pageInfo.description} />

<<<<<<< HEAD
        <VerticalGroup background={'chakra-bg'}>
          <CenteredContent paddingTop={2}>
            <GenericList title={updatesListData.title} subtitle={updatesListData.subtitle} data={updatesListData.data} />
            <SimpleGrid py={4} gap={4} columns={[1, 1, 2]}>
              <ChangelogEntries entries={pageInfo.changelogEntries} title="Latest updates" linkText="Full changelog" />
              <SitecoreCommunityBlog entries={pageInfo.sitecoreCommunity.blog} sortKeys={pageInfo.sitecoreCommunityBlogSort} listItem={true} />
            </SimpleGrid>
          </CenteredContent>
        </VerticalGroup>

        <VerticalGroup background={'chakra-subtle-bg'}>
          <CenteredContent>
            <Hexagons />
          </CenteredContent>
        </VerticalGroup>

        <VerticalGroup background={'primary.900'} backgroundImage={'url(/images/3d-neutral.jpg)'} backgroundSize={'cover'} backgroundBlendMode={'multiply'} color={'primary.50'} textAlign={{ base: 'left', md: 'center' }}>
          <CenteredContent>
            <GenericList title={platformData.title} subtitle={platformData.subtitle} data={platformData.data} column={3} width={{ base: 'full', md: '2xs' }} cardVariant="blurred" />
          </CenteredContent>
        </VerticalGroup>
=======
    <VerticalGroup background={'chakra-bg'}>
      <CenteredContent>
        <SimpleGrid py={4} gap={4} columns={[1, 1, 2]}>
          <ChangelogEntries entries={pageInfo.changelogEntries} title="Latest updates" linkText="Full changelog" />
          <SitecoreCommunityBlog entries={pageInfo.sitecoreCommunity.blog} sortKeys={pageInfo.sitecoreCommunityBlogSort} listItem={true} />
        </SimpleGrid>

        <GenericList title={updatesListData.title} subtitle={updatesListData.subtitle} data={updatesListData.data} />
      </CenteredContent>
    </VerticalGroup>

    <VerticalGroup background={'chakra-bg'}>
      <CenteredContent>
        <Hexagons />
      </CenteredContent>
    </VerticalGroup>

    <VerticalGroup background={'primary.700'} backgroundImage={'url(/images/3d-neutral.jpg)'} backgroundSize={'cover'} backgroundBlendMode={'multiply'} color={'primary.50'} textAlign={{ base: 'left', md: 'center' }}>
      <CenteredContent>
        <GenericList title={platformData.title} subtitle={platformData.subtitle} data={platformData.data} column={3} width={{ base: 'full', md: '2xs' }} cardVariant="blurred" />
      </CenteredContent>
    </VerticalGroup>
>>>>>>> d48f6458

        <VerticalGroup background={'chakra-bg'}>
          <CenteredContent>
            <SitecoreCommunityNews data={pageInfo.sitecoreCommunity.news} title="Community news" />
            <SitecoreCommunityEvents data={pageInfo.sitecoreCommunity.events} title="Community Events" />
            <YouTubeFeed data={pageInfo.youtube} title={pageInfo.youtubeTitle} playlistTitle={pageInfo.youtubePlaylistTitle} />
            <GenericList data={communityListData.data} title={communityListData.title} subtitle={communityListData.subtitle} column={3} cardVariant="borderedImage" />
          </CenteredContent>
        </VerticalGroup>

        <VerticalGroup background={'gray.700'}>
          <CenteredContent gap={6}>
            <Heading as="h2" color={'white'} mb={0}>
              Explore Sitecore by solution
            </Heading>
            <Text variant={'large'} color={'white'}>
              How can we help you today? Get all the information you want, depending on your business’s needs.
            </Text>
            <CategoryTileList cards={productSolutions} />
          </CenteredContent>
        </VerticalGroup>

        <VerticalGroup>
          <CenteredContent>
            <CTACard {...getHelpCta} />
          </CenteredContent>
        </VerticalGroup>

        <VerticalGroup>
          <CenteredContent>
            <SitecoreCommunityQuestions data={pageInfo.sitecoreCommunity.questions} sortKeys={pageInfo.sitecoreCommunityQuestionsSort} forumKeys={pageInfo.sitecoreCommunityQuestionsCategory} />
            <StackExchangeFeed data={pageInfo.stackexchange} />
          </CenteredContent>
        </VerticalGroup>
      </Layout>
    </TrackPageView>
  );
};

export default HomePage;<|MERGE_RESOLUTION|>--- conflicted
+++ resolved
@@ -40,52 +40,28 @@
       <Layout title={pageInfo.title} description={pageInfo.description} openGraphImage={pageInfo.openGraphImage}>
         <Hero title={pageInfo.title} description={pageInfo.description} />
 
-<<<<<<< HEAD
         <VerticalGroup background={'chakra-bg'}>
-          <CenteredContent paddingTop={2}>
-            <GenericList title={updatesListData.title} subtitle={updatesListData.subtitle} data={updatesListData.data} />
+          <CenteredContent>
             <SimpleGrid py={4} gap={4} columns={[1, 1, 2]}>
               <ChangelogEntries entries={pageInfo.changelogEntries} title="Latest updates" linkText="Full changelog" />
               <SitecoreCommunityBlog entries={pageInfo.sitecoreCommunity.blog} sortKeys={pageInfo.sitecoreCommunityBlogSort} listItem={true} />
             </SimpleGrid>
+
+            <GenericList title={updatesListData.title} subtitle={updatesListData.subtitle} data={updatesListData.data} />
           </CenteredContent>
         </VerticalGroup>
 
-        <VerticalGroup background={'chakra-subtle-bg'}>
+        <VerticalGroup background={'chakra-bg'}>
           <CenteredContent>
             <Hexagons />
           </CenteredContent>
         </VerticalGroup>
 
-        <VerticalGroup background={'primary.900'} backgroundImage={'url(/images/3d-neutral.jpg)'} backgroundSize={'cover'} backgroundBlendMode={'multiply'} color={'primary.50'} textAlign={{ base: 'left', md: 'center' }}>
+        <VerticalGroup background={'primary.700'} backgroundImage={'url(/images/3d-neutral.jpg)'} backgroundSize={'cover'} backgroundBlendMode={'multiply'} color={'primary.50'} textAlign={{ base: 'left', md: 'center' }}>
           <CenteredContent>
             <GenericList title={platformData.title} subtitle={platformData.subtitle} data={platformData.data} column={3} width={{ base: 'full', md: '2xs' }} cardVariant="blurred" />
           </CenteredContent>
         </VerticalGroup>
-=======
-    <VerticalGroup background={'chakra-bg'}>
-      <CenteredContent>
-        <SimpleGrid py={4} gap={4} columns={[1, 1, 2]}>
-          <ChangelogEntries entries={pageInfo.changelogEntries} title="Latest updates" linkText="Full changelog" />
-          <SitecoreCommunityBlog entries={pageInfo.sitecoreCommunity.blog} sortKeys={pageInfo.sitecoreCommunityBlogSort} listItem={true} />
-        </SimpleGrid>
-
-        <GenericList title={updatesListData.title} subtitle={updatesListData.subtitle} data={updatesListData.data} />
-      </CenteredContent>
-    </VerticalGroup>
-
-    <VerticalGroup background={'chakra-bg'}>
-      <CenteredContent>
-        <Hexagons />
-      </CenteredContent>
-    </VerticalGroup>
-
-    <VerticalGroup background={'primary.700'} backgroundImage={'url(/images/3d-neutral.jpg)'} backgroundSize={'cover'} backgroundBlendMode={'multiply'} color={'primary.50'} textAlign={{ base: 'left', md: 'center' }}>
-      <CenteredContent>
-        <GenericList title={platformData.title} subtitle={platformData.subtitle} data={platformData.data} column={3} width={{ base: 'full', md: '2xs' }} cardVariant="blurred" />
-      </CenteredContent>
-    </VerticalGroup>
->>>>>>> d48f6458
 
         <VerticalGroup background={'chakra-bg'}>
           <CenteredContent>
