--- conflicted
+++ resolved
@@ -37,7 +37,6 @@
         <List spacing="4">
           {!loading &&
             articles.map((article, index) => (
-<<<<<<< HEAD
               <ListItem key={index}>
                 <Link
                   key={`${article.id}@${article.source_id}`}
@@ -45,7 +44,12 @@
                   onClick={(e) => {
                     e.preventDefault();
                     onItemClick({ id: article.id || '', index: index });
-                    if (article.index_name != 'sitecore-devportal-v2') trackEntityPageViewEvent('content', { items: [{ id: article.id }] });
+                    if (article.index_name != 'sitecore-devportal-v2') {
+                      trackEntityPageViewEvent('content', { items: [{ id: article.id }] });
+                      window.open(article.url, '_blank');
+                    } else {
+                      window.open(article.url + '?fromSearch=true', '_blank');
+                    }
                     window.open(article.url, '_blank');
                   }}
                 >
@@ -58,39 +62,6 @@
                       <Tag colorScheme={getColorScheme(article.type)} size="sm">
                         {article.type}
                       </Tag>
-=======
-              <Link
-                key={`${article.id}@${article.source_id}`}
-                href={article.url}
-                onClick={(e) => {
-                  e.preventDefault();
-                  onItemClick({ id: article.id || '', index: index });
-                  if (article.index_name != 'sitecore-devportal-v2') {
-                    trackEntityPageViewEvent('content', { items: [{ id: article.id }] });
-                    window.open(article.url, '_blank');
-                  } else {
-                    window.open(article.url + '?fromSearch=true', '_blank');
-                  }
-                  window.open(article.url, '_blank');
-                }}
-              >
-                <Card variant={'none'} size={'sm'}>
-                  <CardHeader pb={0}>
-                    <Heading as={'h4'} size={'sm'} noOfLines={2}>
-                      {article.name}
-                    </Heading>
-                  </CardHeader>
-                  <CardBody>
-                    <HStack mb={2}>
-                      {article.type && <Tag colorScheme={getColorScheme(article.type)}>{article.type}</Tag>}
-                      {article.index_name && <Badge>{article.site_name}</Badge>}
-                    </HStack>
-                    {article.type == 'Video' && (
-                      <div className="col-span-1">
-                        {article.image_url && <Image width={160} height={90} src={article.image_url} alt={article.index_name} className="object-scale-down" />}
-                        {!article.image_url && <Image width={160} height={90} src="/images/social/social-card-default.jpeg" alt={article.index_name} className="object-scale-down" />}
-                      </div>
->>>>>>> a6cec383
                     )}
                     {article.index_name && <Badge>{article.site_name}</Badge>}
                   </HStack>
