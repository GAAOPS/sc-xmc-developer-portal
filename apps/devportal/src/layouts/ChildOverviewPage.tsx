--- conflicted
+++ resolved
@@ -47,12 +47,13 @@
                     </GridItem>
                   </Grid>
                 )}
+
+                <PromoList data={promoAfter} />
               </CenteredContent>
             </VerticalGroup>
           )}
           <VerticalGroup>
             <CenteredContent>
-<<<<<<< HEAD
               <SimpleGrid columns={{ base: 1, md: 2 }} spacing={10}>
                 {childPageInfo.map((childPage, i) => (
                   <Card variant={'outlineRaised'} size="md" layerStyle={'interactive.raise'} key={i}>
@@ -70,19 +71,6 @@
                   </Card>
                 ))}
               </SimpleGrid>
-=======
-              <PromoList data={promoBefore} />
-
-              {pageInfo.parsedContent && (
-                <Grid templateColumns="repeat(4, 1fr)" gap={4}>
-                  <GridItem colSpan={4}>
-                    <RenderContent content={pageInfo.parsedContent} />
-                  </GridItem>
-                </Grid>
-              )}
-
-              <PromoList data={promoAfter} />
->>>>>>> 5cf07ca0
             </CenteredContent>
           </VerticalGroup>
           {/* <VerticalGroup>
