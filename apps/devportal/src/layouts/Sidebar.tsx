--- conflicted
+++ resolved
@@ -1,35 +1,31 @@
-<<<<<<< HEAD
-import { Box, WrapProps } from '@chakra-ui/react';
-=======
-import { Box, BoxProps } from '@chakra-ui/react';
->>>>>>> 880bef7a
-
-interface SidebarProps extends BoxProps {
-  showBackground?: boolean;
-  children: React.ReactNode;
-}
-
-export const Sidebar = ({ children, showBackground = false, ...rest }: SidebarProps): JSX.Element => {
-  return (
-    <Box as={'aside'} w={{ base: 'full', md: 'sm', sm: 'full' }} order={{ base: -1, md: 0 }} flexShrink={3}>
-      {children && (
-        <Box
-          layerStyle={showBackground ? 'section.sidebar' : rest.layerStyle}
-          direction="column"
-          h={showBackground ? { base: 'auto', md: `auto` } : {}}
-          minH={{ base: 'auto', md: `100vh` }}
-          top="50"
-          // overflow={{ base: '', md: 'auto' }}
-          shadow={'none'}
-          position={{ base: 'static', md: 'sticky' }}
-          display="flex"
-          flexFlow="column nowrap"
-          as={'div'}
-          {...rest}
-        >
-          {children}
-        </Box>
-      )}
-    </Box>
-  );
-};
+import { Box, BoxProps } from '@chakra-ui/react';
+
+interface SidebarProps extends BoxProps {
+  showBackground?: boolean;
+  children: React.ReactNode;
+}
+
+export const Sidebar = ({ children, showBackground = false, ...rest }: SidebarProps): JSX.Element => {
+  return (
+    <Box as={'aside'} w={{ base: 'full', md: 'sm', sm: 'full' }} order={{ base: -1, md: 0 }} flexShrink={3}>
+      {children && (
+        <Box
+          layerStyle={showBackground ? 'section.sidebar' : rest.layerStyle}
+          direction="column"
+          h={showBackground ? { base: 'auto', md: `auto` } : {}}
+          minH={{ base: 'auto', md: `100vh` }}
+          top="50"
+          // overflow={{ base: '', md: 'auto' }}
+          shadow={'none'}
+          position={{ base: 'static', md: 'sticky' }}
+          display="flex"
+          flexFlow="column nowrap"
+          as={'div'}
+          {...rest}
+        >
+          {children}
+        </Box>
+      )}
+    </Box>
+  );
+};