--- conflicted
+++ resolved
@@ -44,20 +44,7 @@
   isImageLeft = true,
 }: PromoCardProps): JSX.Element => (
   <div className={classnames('grid', 'gap-6', 'md:grid-cols-2', className)}>
-<<<<<<< HEAD
     {isImageLeft && <PromoCardImage img={img} />}
-=======
-    <div className={classnames('aspect-h-9', 'aspect-w-16', 'w-full', 'bg-theme-bg-alt')}>
-      <Image
-        src={img.src}
-        alt={img.alt}
-        className={classnames('relative', 'z-10')}
-        layout="fill"
-        objectFit="fill"
-        priority={true}
-      />
-    </div>
->>>>>>> 3aa13f29
     <div className={classnames('flex', 'flex-col', 'justify-center')}>
       <h2 className={classnames('heading-md', 'mb-4')}>{title}</h2>
       <p className={classnames('text-theme-text-alt', { 'mb-8': !!link })}>{description}</p>
